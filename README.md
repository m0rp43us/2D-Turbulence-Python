--- conflicted
+++ resolved
@@ -3,11 +3,7 @@
 
 [![Build Status](https://travis-ci.org/marinlauber/OOpyPST.svg?branch=master)](https://travis-ci.org/marinlauber/OOpyPST)
 
-<<<<<<< HEAD
 [![Coverage Status](https://coveralls.io/repos/github/marinlauber/OOpyPST/badge.svg?branch=master)](https://coveralls.io/github/marinlauber/OOpyPST?branch=master)
-=======
-[![Coverage Status](https://coveralls.io/repos/github/marinlauber/OOpyPST/badge.svg?branch=fftw)](https://coveralls.io/github/marinlauber/OOpyPST?branch=fftw)
->>>>>>> e4e17523
 
 Pseudo-spectral collocation code for two-dimensional turbulence simulations written in object-oriented python.
 
@@ -19,11 +15,11 @@
 
 To run the code provided in this repository, you will need standard python packages, such as `numpy` and `matplotlib`. These should already be installed on most machines.
 
-To use the `fftw` branch of this code (the fast one!), you will need to have `pyFFTW` installed. Installation instructions can be found [here](https://pypi.org/project/pyFFTW/).
+To use the `master` branch of this code (the fast one!), you will need to have `pyFFTW` installed. Installation instructions can be found [here](https://pypi.org/project/pyFFTW/).
 
-This repository contains three (as of today) branches, the `master` branch that includes the pseudo-spectral code running with standard python libraries, the `CDS` branch that contains the high-order (up to 6th) compact difference scheme version and the `fftw` branch. When the repository has been cloned/downloaded, you can switch between branches using
+This repository contains three (as of today) branches, the `master` branch that includes the pseudo-spectral code running with the `pyFFTW` library, the `CDS` branch that contains the high-order (up to 6th) compact difference scheme version and the `numpy` branch that contains a numpy-only version of the code. When the repository has been cloned/downloaded, you can switch between branches using
 ```
-git checkout fftw (or CDS)
+git checkout numpy (or CDS)
 ```
 to switch to the desired branch. The solver is implemented such that functions calls perform the same tasks on each branch.
 
